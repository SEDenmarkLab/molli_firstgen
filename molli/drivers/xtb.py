"""
    This module provides interactions with XTB package
"""
import os
from ._core import ExternalDriver, DriverError
from ..dtypes import Atom, Bond, Molecule, CartesianGeometry
from copy import deepcopy
from datetime import datetime
from glob import glob
from warnings import warn
from typing import List, Callable
from math import ceil, pi
from itertools import combinations

class XTBDriver(ExternalDriver):
    """
    This driver provides functionality for
    --- XTB package (Grimme group) ---
    https://xtb-docs.readthedocs.io/en/latest/setup.html
    """

    PREFIX = "mx"
    JOB_ID = 0

    def __init__(
        self,
        scratch_dir: str = "/temp_xtb/",
        nprocs: int = 1,
        method: str = "gfn2",
        accuracy: float = 1.0,
        opt_maxiter: int = 100,
        opt_crit: str = "normal",  # crude, sloppy, normal, tight, vtight
    ):
        super().__init__(scratch_dir=scratch_dir, nprocs=nprocs)

        self.method = method
        self.accuracy = accuracy
        self.opt_maxiter = opt_maxiter
        self.opt_crit = opt_crit

    def __call__(self, *args):
        # print("xtb", *args, "-P", self.nprocs)
        super().__call__("xtb", *args, "-P", self.nprocs)

    def gen_constraints(
        self,
        mol: Molecule,
        fc: float = 0.5,
        maxcycle: int = 10,
        distances: list = [],
        angles: list = [],
        dihedrals: list = [],
        scans: list = [],
        concerted=True,
    ):
        """
        Generate constraint file
        distances = [(a1, a2, val1), (a3, a4, val2), ...]
        angles = [(a1, a2, a3, val1), ...]
        scan = [(idx, val_start, val_end, steps)]
        """
        result = f"$constrain\n  force constant= {fc}\n"
        for a1, a2, val in distances:
            i1, i2 = mol.get_atom_idx(a1), mol.get_atom_idx(a2)
            result += f"  distance: {i1+1}, {i2+1}, {val}\n"

        for a1, a2, a3, val in angles:
            i1, i2, i3 = (
                mol.get_atom_idx(a1),
                mol.get_atom_idx(a2),
                mol.get_atom_idx(a3),
            )
            result += f"  angle: {i1+1}, {i2+1}, {i3+1}, {val}\n"

        for a1, a2, a3, a4, val in dihedrals:
            i1, i2, i3, i4 = (
                mol.get_atom_idx(a1),
                mol.get_atom_idx(a2),
                mol.get_atom_idx(a3),
                mol.get_atom_idx(a4),
            )
            result += f"  dihedral: {i1+1}, {i2+1}, {i3+1}, {i4+1}, {val}\n"

        if scans:
            result += "$scan\n"
            if concerted and len(scans) > 1:
                result += "  mode = concerted\n"
            for idx, start, end, steps in scans:
                result += f"  {idx}: {start}, {end}, {steps}\n"

        result += f"$opt\n  maxcycle={maxcycle}\n$end\n"

        return result

    def optimize(
        self,
        mol: Molecule,
        crit: str = None,  # overrides criterion in the method, if not none
        in_place: bool = False,
        xtbinp: str = "",
        fn_suffix=0,
    ):
        """
        Attempt a geometry optimization with parameters from the instance.

        """
        cmd = []  # collection of command line arguments for xtb binary
        jobid = self.__class__.JOB_ID
<<<<<<< HEAD
        name = f"{self.PREFIX}.opt.{jobid}.{fn_suffix}"
=======

        sdr = self.mktemp()

        name = f"{self.PREFIX}.opt.{fn_suffix}"
>>>>>>> fbe99f6a
        with open(f"{self.cwd}/{name}.xyz", "wt") as xyzf:
            xyzf.write(mol.to_xyz())

        if crit != None:
            _crit = crit
        else:
            _crit = self.opt_crit

        cmd.extend(
            (
                self.method,
                f"{name}.xyz",
                "--opt",
                _crit,
                "--cycles",
<<<<<<< HEAD
                self.opt_maxiter,
                # "--acc",
                # self.accuracy,
                "--namespace",
                name,
=======
                self.opt_maxiter
>>>>>>> fbe99f6a
            )
        )

        if xtbinp:
            with open(f"{self.cwd}/{name}.inp", "wt") as inpf:
                inpf.write(xtbinp)

            cmd.extend(("--input", f"{name}.inp"))

        self(*cmd)

        with open(f"{self.cwd}/xtbopt.xyz") as f:
            nxyz = f.read()

<<<<<<< HEAD
        # self.cleanup(f"*{name}*")
=======
        self.cleanup(sdr)
>>>>>>> fbe99f6a

        if not in_place:
            mol1 = deepcopy(mol)
            mol1.update_geom_from_xyz(nxyz, assert_single=True)
            return mol1
        else:
            mol.update_geom_from_xyz(nxyz, assert_single=True)


    def fix_long_bonds(
        self,
        mol: Molecule,
        rss_length_thresh: float = 4.0,
        rss_steps: float = 15,
        rss_maxcycle: int = 20,
        force_const: float = 0.5,
        target_len: float = 1.5,
        in_place: bool = False,
        constrain_bonds: list = ["C-C", "C-H", "C-F", "C-O", "O-H", "N-Cl"],
        fn_suffix: str = 0,
    ):
        """
        Fix all long bonds in the molecule by doing a relaxed surface scan with coordinates constrained
        """
        tbf = {}  # to be fixed
        for b in mol.bonds:
            if b not in tbf and mol.get_bond_length(b) >= rss_length_thresh:
                tbf[b] = mol.get_bond_length(b)

        if not tbf:
            return mol
        inp = f"$constrain\n  force constant={force_const}\n"

<<<<<<< HEAD
        lb_atoms = []
=======
        lb_atoms = set()
>>>>>>> fbe99f6a

        for b in tbf:
            a1, a2 = mol.get_atom_idx(b.a1), mol.get_atom_idx(b.a2)
            inp += f"  distance: {a1+1}, {a2+1}, {tbf[b]:0.4f}\n"
<<<<<<< HEAD
            lb_atoms.append(b.a1)
            lb_atoms.append(b.a2)

        # generate constraints for C-H bonds
        core_bonds = tuple(mol.yield_bonds("C-C", "C-H", "C-F", "C-O", "O-H"))
=======
            lb_atoms.add(b.a1)
            lb_atoms.add(b.a2)

        # generate constraints for C-H bonds
        core_bonds = tuple(mol.yield_bonds(*constrain_bonds))
>>>>>>> fbe99f6a
        inp += self.gen_bond_constraints(mol, core_bonds)
        inp += self.gen_angle_constraints(mol, lb_atoms)

        inp += "$scan\n  mode=concerted\n"
        for i, b in enumerate(tbf):
            inp += f"  {i+1}: {tbf[b]:0.4f}, {target_len:0.4f}, {rss_steps}\n"

        inp += f"$opt\n  maxcycle={rss_maxcycle}\n"
        inp += "$end\n"

        m1 = self.optimize(mol, crit="crude", in_place=False, xtbinp=inp, fn_suffix=0)

        return m1
    
    def gen_bond_constraints(self, mol: Molecule, bonds: List[Bond]):
        """ Generate bond distance constraint list """
        constr = ""
        for b in bonds:
            a1, a2 = mol.get_atom_idx(b.a1), mol.get_atom_idx(b.a2)
            constr += f"  distance: {a1+1}, {a2+1}, {mol.get_bond_length(b):0.4f}\n"
        return constr
    
    def gen_angle_constraints(self, mol: Molecule, atoms: List[Atom]):
        """ Generate constraints for all angles where atom is the middle atom """
        constr = ""
        for a in atoms:
            neigbors = mol.get_connected_atoms(a)
            for a1, a2 in combinations(neigbors, 2):
                i1 = mol.get_atom_idx(a1) + 1
                i2 = mol.get_atom_idx(a) + 1
                i3 = mol.get_atom_idx(a2) + 1
                angle = mol.get_angle(a1, a, a2) * 180 / pi
                constr += f"  angle: {i1}, {i2}, {i3}, {angle:0.4f}\n"
        
        return constr




class CRESTDriver(ExternalDriver):
    """
    This driver provides functionality for
    --- CREST package (Grimme group) ---
    https://xtb-docs.readthedocs.io/en/latest/setup.html
    """

    WORKFLOWS = {
        "quick:v3:gfn2//gfnff": [],
    }
    PREFIX = "molli.crest"
    JOB_ID = 0

    def find_conformers(
        self,
        mol: Molecule,
        workflow: str = "gfn2-xtb",
        ewin: float = 15.0,  # in kJ/mol
        keep_rotamers: bool = True,
    ):
        """
        Take the molecule's geometry and find conformers
        ewin: energy window of 15 kJ/mol
        """
        raise NotImplementedError<|MERGE_RESOLUTION|>--- conflicted
+++ resolved
@@ -106,14 +106,10 @@
         """
         cmd = []  # collection of command line arguments for xtb binary
         jobid = self.__class__.JOB_ID
-<<<<<<< HEAD
-        name = f"{self.PREFIX}.opt.{jobid}.{fn_suffix}"
-=======
 
         sdr = self.mktemp()
 
         name = f"{self.PREFIX}.opt.{fn_suffix}"
->>>>>>> fbe99f6a
         with open(f"{self.cwd}/{name}.xyz", "wt") as xyzf:
             xyzf.write(mol.to_xyz())
 
@@ -129,15 +125,7 @@
                 "--opt",
                 _crit,
                 "--cycles",
-<<<<<<< HEAD
-                self.opt_maxiter,
-                # "--acc",
-                # self.accuracy,
-                "--namespace",
-                name,
-=======
                 self.opt_maxiter
->>>>>>> fbe99f6a
             )
         )
 
@@ -152,11 +140,7 @@
         with open(f"{self.cwd}/xtbopt.xyz") as f:
             nxyz = f.read()
 
-<<<<<<< HEAD
-        # self.cleanup(f"*{name}*")
-=======
         self.cleanup(sdr)
->>>>>>> fbe99f6a
 
         if not in_place:
             mol1 = deepcopy(mol)
@@ -190,28 +174,16 @@
             return mol
         inp = f"$constrain\n  force constant={force_const}\n"
 
-<<<<<<< HEAD
-        lb_atoms = []
-=======
         lb_atoms = set()
->>>>>>> fbe99f6a
 
         for b in tbf:
             a1, a2 = mol.get_atom_idx(b.a1), mol.get_atom_idx(b.a2)
             inp += f"  distance: {a1+1}, {a2+1}, {tbf[b]:0.4f}\n"
-<<<<<<< HEAD
-            lb_atoms.append(b.a1)
-            lb_atoms.append(b.a2)
-
-        # generate constraints for C-H bonds
-        core_bonds = tuple(mol.yield_bonds("C-C", "C-H", "C-F", "C-O", "O-H"))
-=======
             lb_atoms.add(b.a1)
             lb_atoms.add(b.a2)
 
         # generate constraints for C-H bonds
         core_bonds = tuple(mol.yield_bonds(*constrain_bonds))
->>>>>>> fbe99f6a
         inp += self.gen_bond_constraints(mol, core_bonds)
         inp += self.gen_angle_constraints(mol, lb_atoms)
 
